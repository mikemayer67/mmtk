--- conflicted
+++ resolved
@@ -8,12 +8,8 @@
 
 sys.path.insert(0, os.path.abspath('..'))
 
-<<<<<<< HEAD
-from mmttk import PlaceholderEntry
-from mmttk import StatusLabel
-=======
-from mmtk import PlaceholderEntry
->>>>>>> c46e3068
+from mttk import PlaceholderEntry
+from mttk import StatusLabel
 
 mw = tk.Tk()
 
